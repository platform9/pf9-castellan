--- conflicted
+++ resolved
@@ -15,12 +15,7 @@
 fixtures>=3.0.0 # Apache-2.0/BSD
 testscenarios>=0.4 # Apache-2.0/BSD
 testtools>=2.2.0 # MIT
-<<<<<<< HEAD
 bandit>=1.6.0,<1.7.0 # Apache-2.0
 pifpaf>=0.10.0 # Apache-2.0
-=======
-bandit>=1.1.0,<1.6.0 # Apache-2.0
-pifpaf>=0.10.0 # Apache-2.0
 
-pre-commit>=2.6.0 # MIT
->>>>>>> b719a5b5
+pre-commit>=2.6.0 # MIT